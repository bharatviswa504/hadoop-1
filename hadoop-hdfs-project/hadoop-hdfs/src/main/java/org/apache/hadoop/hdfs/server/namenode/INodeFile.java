--- conflicted
+++ resolved
@@ -39,13 +39,10 @@
 import org.apache.hadoop.hdfs.protocol.QuotaExceededException;
 import org.apache.hadoop.hdfs.server.blockmanagement.BlockCollection;
 import org.apache.hadoop.hdfs.server.blockmanagement.BlockInfo;
-<<<<<<< HEAD
 import org.apache.hadoop.hdfs.server.blockmanagement.BlockInfoContiguous;
 import org.apache.hadoop.hdfs.server.blockmanagement.BlockInfoStriped;
 import org.apache.hadoop.hdfs.server.blockmanagement.BlockInfoUnderConstruction;
-=======
 import org.apache.hadoop.hdfs.server.blockmanagement.BlockInfoContiguousUnderConstruction;
->>>>>>> 456e901a
 import org.apache.hadoop.hdfs.server.blockmanagement.BlockStoragePolicySuite;
 import org.apache.hadoop.hdfs.server.blockmanagement.DatanodeStorageInfo;
 import org.apache.hadoop.hdfs.server.namenode.snapshot.FileDiff;
@@ -154,11 +151,7 @@
 
   INodeFile(long id, byte[] name, PermissionStatus permissions, long mtime,
       long atime, BlockInfo[] blklist, short replication,
-<<<<<<< HEAD
       long preferredBlockSize, byte storagePolicyID, boolean isStriped) {
-=======
-      long preferredBlockSize, byte storagePolicyID) {
->>>>>>> 456e901a
     super(id, name, permissions, mtime, atime);
     header = HeaderFormat.toLong(preferredBlockSize, replication, isStriped,
         storagePolicyID);
@@ -259,22 +252,13 @@
 
   @Override // BlockCollection
   public void setBlock(int index, BlockInfo blk) {
-<<<<<<< HEAD
     Preconditions.checkArgument(blk.isStriped() == this.isStriped());
-=======
->>>>>>> 456e901a
     this.blocks[index] = blk;
   }
 
   @Override // BlockCollection, the file should be under construction
-<<<<<<< HEAD
   public void convertLastBlockToUC(BlockInfo lastBlock,
       DatanodeStorageInfo[] locations) throws IOException {
-=======
-  public BlockInfoContiguousUnderConstruction setLastBlock(
-      BlockInfo lastBlock, DatanodeStorageInfo[] locations)
-      throws IOException {
->>>>>>> 456e901a
     Preconditions.checkState(isUnderConstruction(),
         "file is no longer under construction");
     if (numBlocks() == 0) {
@@ -462,8 +446,6 @@
     setStoragePolicyID(storagePolicyId);
   }
 
-<<<<<<< HEAD
-
   /**
    * @return true if the file is in the striping layout.
    */
@@ -473,8 +455,6 @@
     return HeaderFormat.isStriped(header);
   }
 
-=======
->>>>>>> 456e901a
   @Override // INodeFileAttributes
   public long getHeaderLong() {
     return header;
@@ -488,19 +468,12 @@
 
   /** @return blocks of the file corresponding to the snapshot. */
   public BlockInfo[] getBlocks(int snapshot) {
-<<<<<<< HEAD
     if (snapshot == CURRENT_STATE_ID || getDiffs() == null) {
       return getBlocks();
     }
     // find blocks stored in snapshot diffs (for truncate)
     FileDiff diff = getDiffs().getDiffById(snapshot);
     // note that currently FileDiff can only store contiguous blocks
-=======
-    if(snapshot == CURRENT_STATE_ID || getDiffs() == null) {
-      return getBlocks();
-    }
-    FileDiff diff = getDiffs().getDiffById(snapshot);
->>>>>>> 456e901a
     BlockInfo[] snapshotBlocks = diff == null ? getBlocks() : diff.getBlocks();
     if (snapshotBlocks != null) {
       return snapshotBlocks;
@@ -510,14 +483,8 @@
     snapshotBlocks = getDiffs().findLaterSnapshotBlocks(snapshot);
     return (snapshotBlocks == null) ? getBlocks() : snapshotBlocks;
   }
-
-<<<<<<< HEAD
-  /** Used during concat to update the BlockCollection for each block */
-  void updateBlockCollection() {
-=======
   /** Used during concat to update the BlockCollection for each block. */
   private void updateBlockCollection() {
->>>>>>> 456e901a
     if (blocks != null) {
       for(BlockInfo b : blocks) {
         b.setBlockCollection(this);
@@ -553,10 +520,7 @@
    * add a block to the block list
    */
   void addBlock(BlockInfo newblock) {
-<<<<<<< HEAD
     Preconditions.checkArgument(newblock.isStriped() == this.isStriped());
-=======
->>>>>>> 456e901a
     if (this.blocks == null) {
       this.setBlocks(new BlockInfo[]{newblock});
     } else {
@@ -573,10 +537,7 @@
     this.blocks = blocks;
   }
 
-<<<<<<< HEAD
-=======
   /** Clear all blocks of the file. */
->>>>>>> 456e901a
   public void clearBlocks() {
     setBlocks(null);
   }
@@ -830,7 +791,6 @@
   // TODO: support EC with heterogeneous storage
   public final QuotaCounts storagespaceConsumedStriped() {
     QuotaCounts counts = new QuotaCounts.Builder().build();
-<<<<<<< HEAD
     if (blocks == null || blocks.length == 0) {
       return counts;
     }
@@ -848,8 +808,6 @@
   public final QuotaCounts storagespaceConsumedContiguous(
       BlockStoragePolicy bsp) {
     QuotaCounts counts = new QuotaCounts.Builder().build();
-=======
->>>>>>> 456e901a
     final Iterable<BlockInfo> blocks;
     FileWithSnapshotFeature sf = getFileWithSnapshotFeature();
     if (sf == null) {
@@ -1017,7 +975,6 @@
     setBlocks(newBlocks);
   }
 
-<<<<<<< HEAD
   /**
    * This function is only called when block list is stored in snapshot
    * diffs. Note that this can only happen when truncation happens with
@@ -1027,10 +984,6 @@
   public void collectBlocksBeyondSnapshot(BlockInfo[] snapshotBlocks,
                                           BlocksMapUpdateInfo collectedBlocks) {
     Preconditions.checkState(!isStriped());
-=======
-  public void collectBlocksBeyondSnapshot(BlockInfo[] snapshotBlocks,
-                                          BlocksMapUpdateInfo collectedBlocks) {
->>>>>>> 456e901a
     BlockInfo[] oldBlocks = getBlocks();
     if(snapshotBlocks == null || oldBlocks == null)
       return;
