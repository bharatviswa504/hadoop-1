--- conflicted
+++ resolved
@@ -399,10 +399,10 @@
     }
   }
 
-<<<<<<< HEAD
   public BlockStoragePolicy getStoragePolicy(final String policyName) {
     return storagePolicySuite.getPolicy(policyName);
-=======
+  }
+
   public long getReplicationRecheckInterval() {
     return replicationRecheckInterval;
   }
@@ -417,7 +417,6 @@
 
   void setReplicationMonitor(Runnable replicationMonitor) {
     replicationThread = new Daemon(replicationMonitor);
->>>>>>> 0974f434
   }
 
   public void setBlockPoolId(String blockPoolId) {
