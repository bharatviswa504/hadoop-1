--- conflicted
+++ resolved
@@ -1007,11 +1007,6 @@
   public void done(TaskUmbilicalProtocol umbilical,
                    TaskReporter reporter
                    ) throws IOException, InterruptedException {
-<<<<<<< HEAD
-    LOG.info("Task:" + taskId + " is done."
-             + " And is in the process of committing");
-=======
->>>>>>> fbf12270
     updateCounters();
     if (taskStatus.getRunState() == TaskStatus.State.PREEMPTED ) {
       // If we are preempted, do no output promotion; signal done and exit
