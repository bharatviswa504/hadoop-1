<?xml version="1.0" encoding="UTF-8"?>
<!--
   Licensed to the Apache Software Foundation (ASF) under one or more
   contributor license agreements.  See the NOTICE file distributed with
   this work for additional information regarding copyright ownership.
   The ASF licenses this file to You under the Apache License, Version 2.0
   (the "License"); you may not use this file except in compliance with
   the License.  You may obtain a copy of the License at

       http://www.apache.org/licenses/LICENSE-2.0

   Unless required by applicable law or agreed to in writing, software
   distributed under the License is distributed on an "AS IS" BASIS,
   WITHOUT WARRANTIES OR CONDITIONS OF ANY KIND, either express or implied.
   See the License for the specific language governing permissions and
   limitations under the License.
-->
<project xmlns="http://maven.apache.org/POM/4.0.0"
         xmlns:xsi="http://www.w3.org/2001/XMLSchema-instance"
         xsi:schemaLocation="http://maven.apache.org/POM/4.0.0
                             http://maven.apache.org/xsd/maven-4.0.0.xsd">
  <parent>
    <artifactId>hadoop-yarn-server</artifactId>
    <groupId>org.apache.hadoop</groupId>
<<<<<<< HEAD
    <version>3.0.0-alpha4-SNAPSHOT</version>
=======
    <version>3.0.0-beta1-SNAPSHOT</version>
>>>>>>> 7576a688
  </parent>
  <modelVersion>4.0.0</modelVersion>
  <artifactId>hadoop-yarn-server-timelineservice-hbase</artifactId>
  <name>Apache Hadoop YARN TimelineService HBase Backend</name>

  <properties>
    <!-- Needed for generating FindBugs warnings using parent pom -->
    <yarn.basedir>${project.parent.parent.basedir}</yarn.basedir>
  </properties>

  <dependencies>
    <dependency>
      <groupId>commons-logging</groupId>
      <artifactId>commons-logging</artifactId>
    </dependency>

    <dependency>
      <groupId>commons-lang</groupId>
      <artifactId>commons-lang</artifactId>
    </dependency>

    <dependency>
      <groupId>commons-cli</groupId>
      <artifactId>commons-cli</artifactId>
    </dependency>

    <dependency>
      <groupId>com.google.guava</groupId>
      <artifactId>guava</artifactId>
    </dependency>

    <dependency>
      <groupId>org.apache.hadoop</groupId>
      <artifactId>hadoop-annotations</artifactId>
    </dependency>

    <dependency>
      <groupId>org.apache.hadoop</groupId>
      <artifactId>hadoop-common</artifactId>
    </dependency>

    <!-- 'mvn dependency:analyze' fails to detect use of this dependency -->
    <dependency>
      <groupId>org.apache.hadoop</groupId>
      <artifactId>hadoop-common</artifactId>
      <type>test-jar</type>
      <scope>test</scope>
    </dependency>

    <dependency>
      <groupId>org.apache.hadoop</groupId>
      <artifactId>hadoop-yarn-api</artifactId>
    </dependency>

    <dependency>
      <groupId>org.apache.hadoop</groupId>
      <artifactId>hadoop-yarn-common</artifactId>
    </dependency>

    <dependency>
      <groupId>org.apache.hadoop</groupId>
      <artifactId>hadoop-yarn-server-applicationhistoryservice</artifactId>
    </dependency>

    <dependency>
      <groupId>org.apache.hadoop</groupId>
      <artifactId>hadoop-yarn-server-timelineservice</artifactId>
    </dependency>

    <dependency>
      <groupId>org.apache.hbase</groupId>
      <artifactId>hbase-common</artifactId>
      <exclusions>
        <exclusion>
          <groupId>org.apache.hadoop</groupId>
          <artifactId>hadoop-mapreduce-client-core</artifactId>
        </exclusion>
        <exclusion>
          <groupId>org.mortbay.jetty</groupId>
          <artifactId>jetty-util</artifactId>
        </exclusion>
      </exclusions>
    </dependency>

    <dependency>
      <groupId>org.apache.hbase</groupId>
      <artifactId>hbase-client</artifactId>
      <exclusions>
        <exclusion>
          <groupId>org.apache.hadoop</groupId>
          <artifactId>hadoop-mapreduce-client-core</artifactId>
        </exclusion>
      </exclusions>
    </dependency>

    <dependency>
      <groupId>org.apache.hbase</groupId>
      <artifactId>hbase-server</artifactId>
      <exclusions>
        <exclusion>
          <groupId>org.apache.hadoop</groupId>
          <artifactId>hadoop-hdfs</artifactId>
        </exclusion>
        <exclusion>
          <groupId>org.apache.hadoop</groupId>
          <artifactId>hadoop-hdfs-client</artifactId>
        </exclusion>
        <exclusion>
          <groupId>org.apache.hadoop</groupId>
          <artifactId>hadoop-client</artifactId>
        </exclusion>
        <exclusion>
          <groupId>org.apache.hadoop</groupId>
          <artifactId>hadoop-mapreduce-client-core</artifactId>
        </exclusion>
        <exclusion>
          <groupId>org.mortbay.jetty</groupId>
          <artifactId>jetty</artifactId>
        </exclusion>
        <exclusion>
          <groupId>org.mortbay.jetty</groupId>
          <artifactId>jetty-util</artifactId>
        </exclusion>
        <exclusion>
          <groupId>org.mortbay.jetty</groupId>
          <artifactId>jetty-sslengine</artifactId>
        </exclusion>
      </exclusions>
    </dependency>

    <dependency>
      <groupId>junit</groupId>
      <artifactId>junit</artifactId>
      <scope>test</scope>
    </dependency>
  </dependencies>

  <build>
    <plugins>
      <plugin>
        <artifactId>maven-jar-plugin</artifactId>
        <executions>
          <execution>
            <goals>
              <goal>test-jar</goal>
            </goals>
            <phase>test-compile</phase>
          </execution>
        </executions>
      </plugin>
      <plugin>
        <groupId>org.apache.maven.plugins</groupId>
        <artifactId>maven-javadoc-plugin</artifactId>
        <configuration>
          <additionnalDependencies>
            <additionnalDependency>
              <groupId>junit</groupId>
              <artifactId>junit</artifactId>
              <version>4.11</version>
            </additionnalDependency>
          </additionnalDependencies>
        </configuration>
      </plugin>
    </plugins>
  </build>
</project><|MERGE_RESOLUTION|>--- conflicted
+++ resolved
@@ -22,11 +22,7 @@
   <parent>
     <artifactId>hadoop-yarn-server</artifactId>
     <groupId>org.apache.hadoop</groupId>
-<<<<<<< HEAD
-    <version>3.0.0-alpha4-SNAPSHOT</version>
-=======
     <version>3.0.0-beta1-SNAPSHOT</version>
->>>>>>> 7576a688
   </parent>
   <modelVersion>4.0.0</modelVersion>
   <artifactId>hadoop-yarn-server-timelineservice-hbase</artifactId>
